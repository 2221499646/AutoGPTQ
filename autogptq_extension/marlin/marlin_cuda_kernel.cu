--- conflicted
+++ resolved
@@ -19,15 +19,12 @@
 #define MARLIN_CUDA_KERNEL_CUH
 
 
+#include <cuda.h>
 #include <cuda_fp16.h>
-<<<<<<< HEAD
 #include <assert.h>
-=======
->>>>>>> b7927db6
 #include <iostream>
 
 #include "marlin_cuda_kernel.cuh"
-
 
 constexpr int ceildiv(int a, int b) {
   return (a + b - 1) / b;
