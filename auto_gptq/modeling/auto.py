from typing import Optional, Union

from ._base import BaseQuantizeConfig, BaseGPTQForCausalLM
from ._utils import check_and_get_model_type
from .bloom import BloomGPTQForCausalLM
from .gpt_neox import GPTNeoXGPTQForCausalLM
from .gptj import GPTJGPTQForCausalLM
from .gpt2 import GPT2GPTQForCausalLM
from .llama import LlamaGPTQForCausalLM
from .moss import MOSSGPTQForCausalLM
from .opt import OPTGPTQForCausalLM
<<<<<<< HEAD
from .codegen import CodeGenGPTQForCausalLM

=======
from inspect import signature
>>>>>>> 7c248ceb

GPTQ_CAUSAL_LM_MODEL_MAP = {
    "bloom": BloomGPTQForCausalLM,
    "gpt_neox": GPTNeoXGPTQForCausalLM,
    "gptj": GPTJGPTQForCausalLM,
    "gpt2": GPT2GPTQForCausalLM,
    "llama": LlamaGPTQForCausalLM,
    "opt": OPTGPTQForCausalLM,
    "moss": MOSSGPTQForCausalLM,
    "codegen": CodeGenGPTQForCausalLM
}


class AutoGPTQForCausalLM:
    def __init__(self):
        raise EnvironmentError(
            "AutoGPTQModelForCausalLM is designed to be instantiated\n"
            "using `AutoGPTQModelForCausalLM.from_pretrained` if want to quantize a pretrained model.\n"
            "using `AutoGPTQModelForCausalLM.from_quantized` if want to inference with quantized model."
        )

    @classmethod
    def from_pretrained(
        cls,
        pretrained_model_name_or_path: str,
        quantize_config: BaseQuantizeConfig,
        max_memory: Optional[dict] = None,
        **model_init_kwargs
    ) -> BaseGPTQForCausalLM:
        model_type = check_and_get_model_type(pretrained_model_name_or_path)
        return GPTQ_CAUSAL_LM_MODEL_MAP[model_type].from_pretrained(
            pretrained_model_name_or_path=pretrained_model_name_or_path,
            quantize_config=quantize_config,
            max_memory=max_memory,
            **model_init_kwargs
        )

    @classmethod
    def from_quantized(
        cls,
        save_dir: str,
        device_map: Optional[str] = None,
        max_memory: Optional[dict] = None,
        device: Optional[Union[str, int]] = None,
        strict: bool = True,
        use_triton: bool = False,
        inject_fused_attention: bool = False,
        inject_fused_mlp: bool = False,
        use_cuda_fp16: bool = True,
        quantize_config: Optional[BaseQuantizeConfig] = None,
        model_basename: Optional[str] = None,
        use_safetensors: bool = False,
        trust_remote_code: bool = False,
        warmup_triton: bool = True,
        **kwargs
    ) -> BaseGPTQForCausalLM:
        model_type = check_and_get_model_type(save_dir)
        quant_func = GPTQ_CAUSAL_LM_MODEL_MAP[model_type].from_quantized
        keywords = {key: kwargs[key] for key in signature(quant_func).parameters if key in kwargs}
        return quant_func(
            save_dir=save_dir,
            device_map=device_map,
            max_memory=max_memory,
            device=device,
            strict=strict,
            use_triton=use_triton,
            inject_fused_attention=inject_fused_attention,
            inject_fused_mlp=inject_fused_mlp,
            use_cuda_fp16=use_cuda_fp16,
            quantize_config=quantize_config,
            model_basename=model_basename,
            use_safetensors=use_safetensors,
            trust_remote_code=trust_remote_code,
            warmup_triton=warmup_triton,
            **keywords
        )


__all__ = ["AutoGPTQForCausalLM"]<|MERGE_RESOLUTION|>--- conflicted
+++ resolved
@@ -1,20 +1,17 @@
+from inspect import signature
 from typing import Optional, Union
 
 from ._base import BaseQuantizeConfig, BaseGPTQForCausalLM
 from ._utils import check_and_get_model_type
 from .bloom import BloomGPTQForCausalLM
+from .codegen import CodeGenGPTQForCausalLM
 from .gpt_neox import GPTNeoXGPTQForCausalLM
 from .gptj import GPTJGPTQForCausalLM
 from .gpt2 import GPT2GPTQForCausalLM
 from .llama import LlamaGPTQForCausalLM
 from .moss import MOSSGPTQForCausalLM
 from .opt import OPTGPTQForCausalLM
-<<<<<<< HEAD
-from .codegen import CodeGenGPTQForCausalLM
 
-=======
-from inspect import signature
->>>>>>> 7c248ceb
 
 GPTQ_CAUSAL_LM_MODEL_MAP = {
     "bloom": BloomGPTQForCausalLM,
