--- conflicted
+++ resolved
@@ -62,14 +62,6 @@
 ## Installation
 
 ### Quick Installation
-<<<<<<< HEAD
-You can install the latest stable release of AutoGPTQ from pip with pre-built wheels compatible with **PyTorch 2.1**:
-
-* For CUDA 12.1: `pip install auto-gptq`
-* For CUDA 11.8: `pip install auto-gptq --extra-index-url https://huggingface.github.io/autogptq-index/whl/cu118/`
-* For ROCm 5.6.1: `pip install auto-gptq --extra-index-url https://huggingface.github.io/autogptq-index/whl/rocm561/`
-* For ROCm 5.7.1: `pip install auto-gptq --extra-index-url https://huggingface.github.io/autogptq-index/whl/rocm571/`
-=======
 You can install the latest stable release of AutoGPTQ from pip with pre-built wheels:
 
 | CUDA/ROCm version | Installation                                                                                      | Built against PyTorch |
@@ -78,7 +70,6 @@
 | CUDA 12.1         | `pip install auto-gptq`                                                                            | 2.1.1+cu121           |
 | ROCm 5.6          | `pip install auto-gptq --extra-index-url https://huggingface.github.io/autogptq-index/whl/rocm561/` | 2.1.1+rocm5.6        |
 | ROCm 5.7          | `pip install auto-gptq --extra-index-url https://huggingface.github.io/autogptq-index/whl/rocm571/` | nightly               |
->>>>>>> d2662b18
 
 AutoGPTQ can be installed with the Triton dependency with `pip install auto-gptq[triton]` in order to be able to use the Triton backend (currently only supports linux, no 3-bits quantization).
 
